--- conflicted
+++ resolved
@@ -2395,11 +2395,7 @@
 		t.Fatalf("Bad Response: %#v", resp)
 	}
 
-<<<<<<< HEAD
-	testMakeToken(t, core.tokenStore, rootToken, "tokenid", "", []string{"secret"})
-=======
 	testMakeTokenViaBackend(t, core.tokenStore, rootToken, "tokenid", "", []string{"secret"})
->>>>>>> 3ee0802e
 
 	req = logical.TestRequest(t, logical.ReadOperation, "internal/ui/mounts/kv")
 	req.ClientToken = "tokenid"
