package vault

import (
	"context"
	"crypto/ecdsa"
	"crypto/subtle"
	"crypto/x509"
	"errors"
	"fmt"
	"net"
	"net/http"
	"net/url"
	"path/filepath"
	"sync"
	"sync/atomic"
	"time"

	"github.com/armon/go-metrics"
	log "github.com/hashicorp/go-hclog"

	"google.golang.org/grpc"

	"github.com/hashicorp/errwrap"
	"github.com/hashicorp/go-multierror"
	"github.com/hashicorp/go-uuid"
	"github.com/hashicorp/vault/audit"
	"github.com/hashicorp/vault/helper/consts"
	"github.com/hashicorp/vault/helper/logging"
	"github.com/hashicorp/vault/helper/mlock"
	"github.com/hashicorp/vault/helper/reload"
	"github.com/hashicorp/vault/helper/tlsutil"
	"github.com/hashicorp/vault/logical"
	"github.com/hashicorp/vault/physical"
	"github.com/hashicorp/vault/shamir"
	cache "github.com/patrickmn/go-cache"
)

const (
	// coreLockPath is the path used to acquire a coordinating lock
	// for a highly-available deploy.
	coreLockPath = "core/lock"

	// The poison pill is used as a check during certain scenarios to indicate
	// to standby nodes that they should seal
	poisonPillPath = "core/poison-pill"

	// coreLeaderPrefix is the prefix used for the UUID that contains
	// the currently elected leader.
	coreLeaderPrefix = "core/leader/"

	// knownPrimaryAddrsPrefix is used to store last-known cluster address
	// information for primaries
	knownPrimaryAddrsPrefix = "core/primary-addrs/"

	// lockRetryInterval is the interval we re-attempt to acquire the
	// HA lock if an error is encountered
	lockRetryInterval = 10 * time.Second

	// leaderCheckInterval is how often a standby checks for a new leader
	leaderCheckInterval = 2500 * time.Millisecond

	// keyRotateCheckInterval is how often a standby checks for a key
	// rotation taking place.
	keyRotateCheckInterval = 30 * time.Second

	// keyRotateGracePeriod is how long we allow an upgrade path
	// for standby instances before we delete the upgrade keys
	keyRotateGracePeriod = 2 * time.Minute

	// leaderPrefixCleanDelay is how long to wait between deletions
	// of orphaned leader keys, to prevent slamming the backend.
	leaderPrefixCleanDelay = 200 * time.Millisecond

	// coreKeyringCanaryPath is used as a canary to indicate to replicated
	// clusters that they need to perform a rekey operation synchronously; this
	// isn't keyring-canary to avoid ignoring it when ignoring core/keyring
	coreKeyringCanaryPath = "core/canary-keyring"
)

var (
	// ErrAlreadyInit is returned if the core is already
	// initialized. This prevents a re-initialization.
	ErrAlreadyInit = errors.New("Vault is already initialized")

	// ErrNotInit is returned if a non-initialized barrier
	// is attempted to be unsealed.
	ErrNotInit = errors.New("Vault is not initialized")

	// ErrInternalError is returned when we don't want to leak
	// any information about an internal error
	ErrInternalError = errors.New("internal error")

	// ErrHANotEnabled is returned if the operation only makes sense
	// in an HA setting
	ErrHANotEnabled = errors.New("Vault is not configured for highly-available mode")

	// manualStepDownSleepPeriod is how long to sleep after a user-initiated
	// step down of the active node, to prevent instantly regrabbing the lock.
	// It's var not const so that tests can manipulate it.
	manualStepDownSleepPeriod = 10 * time.Second

	// Functions only in the Enterprise version
	enterprisePostUnseal = enterprisePostUnsealImpl
	enterprisePreSeal    = enterprisePreSealImpl
	startReplication     = startReplicationImpl
	stopReplication      = stopReplicationImpl
	LastRemoteWAL        = lastRemoteWALImpl
)

// NonFatalError is an error that can be returned during NewCore that should be
// displayed but not cause a program exit
type NonFatalError struct {
	Err error
}

func (e *NonFatalError) WrappedErrors() []error {
	return []error{e.Err}
}

func (e *NonFatalError) Error() string {
	return e.Err.Error()
}

// ErrInvalidKey is returned if there is a user-based error with a provided
// unseal key. This will be shown to the user, so should not contain
// information that is sensitive.
type ErrInvalidKey struct {
	Reason string
}

func (e *ErrInvalidKey) Error() string {
	return fmt.Sprintf("invalid key: %v", e.Reason)
}

type activeAdvertisement struct {
	RedirectAddr     string            `json:"redirect_addr"`
	ClusterAddr      string            `json:"cluster_addr,omitempty"`
	ClusterCert      []byte            `json:"cluster_cert,omitempty"`
	ClusterKeyParams *clusterKeyParams `json:"cluster_key_params,omitempty"`
}

type unlockInformation struct {
	Parts [][]byte
	Nonce string
}

// Core is used as the central manager of Vault activity. It is the primary point of
// interface for API handlers and is responsible for managing the logical and physical
// backends, router, security barrier, and audit trails.
type Core struct {
	// N.B.: This is used to populate a dev token down replication, as
	// otherwise, after replication is started, a dev would have to go through
	// the generate-root process simply to talk to the new follower cluster.
	devToken string

	// HABackend may be available depending on the physical backend
	ha physical.HABackend

	// redirectAddr is the address we advertise as leader if held
	redirectAddr string

	// clusterAddr is the address we use for clustering
	clusterAddr string

	// physical backend is the un-trusted backend with durable data
	physical physical.Backend

	// Our Seal, for seal configuration information
	seal Seal

	// barrier is the security barrier wrapping the physical backend
	barrier SecurityBarrier

	// router is responsible for managing the mount points for logical backends.
	router *Router

	// logicalBackends is the mapping of backends to use for this core
	logicalBackends map[string]logical.Factory

	// credentialBackends is the mapping of backends to use for this core
	credentialBackends map[string]logical.Factory

	// auditBackends is the mapping of backends to use for this core
	auditBackends map[string]audit.Factory

	// stateLock protects mutable state
	stateLock sync.RWMutex
	sealed    bool

	standby              bool
	standbyDoneCh        chan struct{}
	standbyStopCh        chan struct{}
	manualStepDownCh     chan struct{}
	keepHALockOnStepDown uint32
	heldHALock           physical.Lock

	// unlockInfo has the keys provided to Unseal until the threshold number of parts is available, as well as the operation nonce
	unlockInfo *unlockInformation

	// generateRootProgress holds the shares until we reach enough
	// to verify the master key
	generateRootConfig   *GenerateRootConfig
	generateRootProgress [][]byte
	generateRootLock     sync.Mutex

	// These variables holds the config and shares we have until we reach
	// enough to verify the appropriate master key. Note that the same lock is
	// used; this isn't time-critical so this shouldn't be a problem.
	barrierRekeyConfig  *SealConfig
	recoveryRekeyConfig *SealConfig
	rekeyLock           sync.RWMutex

	// mounts is loaded after unseal since it is a protected
	// configuration
	mounts *MountTable

	// mountsLock is used to ensure that the mounts table does not
	// change underneath a calling function
	mountsLock sync.RWMutex

	// auth is loaded after unseal since it is a protected
	// configuration
	auth *MountTable

	// authLock is used to ensure that the auth table does not
	// change underneath a calling function
	authLock sync.RWMutex

	// audit is loaded after unseal since it is a protected
	// configuration
	audit *MountTable

	// auditLock is used to ensure that the audit table does not
	// change underneath a calling function
	auditLock sync.RWMutex

	// auditBroker is used to ingest the audit events and fan
	// out into the configured audit backends
	auditBroker *AuditBroker

	// auditedHeaders is used to configure which http headers
	// can be output in the audit logs
	auditedHeaders *AuditedHeadersConfig

	// systemBackend is the backend which is used to manage internal operations
	systemBackend *SystemBackend

	// systemBarrierView is the barrier view for the system backend
	systemBarrierView *BarrierView

	// expiration manager is used for managing LeaseIDs,
	// renewal, expiration and revocation
	expiration *ExpirationManager

	// rollback manager is used to run rollbacks periodically
	rollback *RollbackManager

	// policy store is used to manage named ACL policies
	policyStore *PolicyStore

	// token store is used to manage authentication tokens
	tokenStore *TokenStore

	// identityStore is used to manage client entities
	identityStore *IdentityStore

	// metricsCh is used to stop the metrics streaming
	metricsCh chan struct{}

	// metricsMutex is used to prevent a race condition between
	// metrics emission and sealing leading to a nil pointer
	metricsMutex sync.Mutex

	defaultLeaseTTL time.Duration
	maxLeaseTTL     time.Duration

	logger log.Logger

	// cachingDisabled indicates whether caches are disabled
	cachingDisabled bool
	// Cache stores the actual cache; we always have this but may bypass it if
	// disabled
	physicalCache physical.ToggleablePurgemonster

	// reloadFuncs is a map containing reload functions
	reloadFuncs map[string][]reload.ReloadFunc

	// reloadFuncsLock controls access to the funcs
	reloadFuncsLock sync.RWMutex

	// wrappingJWTKey is the key used for generating JWTs containing response
	// wrapping information
	wrappingJWTKey *ecdsa.PrivateKey

	//
	// Cluster information
	//
	// Name
	clusterName string
	// Specific cipher suites to use for clustering, if any
	clusterCipherSuites []uint16
	// Used to modify cluster parameters
	clusterParamsLock sync.RWMutex
	// The private key stored in the barrier used for establishing
	// mutually-authenticated connections between Vault cluster members
	localClusterPrivateKey *atomic.Value
	// The local cluster cert
	localClusterCert *atomic.Value
	// The parsed form of the local cluster cert
	localClusterParsedCert *atomic.Value
	// The TCP addresses we should use for clustering
	clusterListenerAddrs []*net.TCPAddr
	// The handler to use for request forwarding
	clusterHandler http.Handler
	// Tracks whether cluster listeners are running, e.g. it's safe to send a
	// shutdown down the channel
	clusterListenersRunning bool
	// Shutdown channel for the cluster listeners
	clusterListenerShutdownCh chan struct{}
	// Shutdown success channel. We need this to be done serially to ensure
	// that binds are removed before they might be reinstated.
	clusterListenerShutdownSuccessCh chan struct{}
	// Write lock used to ensure that we don't have multiple connections adjust
	// this value at the same time
	requestForwardingConnectionLock sync.RWMutex
	// Most recent leader UUID. Used to avoid repeatedly JSON parsing the same
	// values.
	clusterLeaderUUID string
	// Most recent leader redirect addr
	clusterLeaderRedirectAddr string
	// Most recent leader cluster addr
	clusterLeaderClusterAddr string
	// Lock for the cluster leader values
	clusterLeaderParamsLock sync.RWMutex
	// Info on cluster members
	clusterPeerClusterAddrsCache *cache.Cache
	// Stores whether we currently have a server running
	rpcServerActive *uint32
	// The context for the client
	rpcClientConnContext context.Context
	// The function for canceling the client connection
	rpcClientConnCancelFunc context.CancelFunc
	// The grpc ClientConn for RPC calls
	rpcClientConn *grpc.ClientConn
	// The grpc forwarding client
	rpcForwardingClient *forwardingClient

	// CORS Information
	corsConfig *CORSConfig

	// The active set of upstream cluster addresses; stored via the Echo
	// mechanism, loaded by the balancer
	atomicPrimaryClusterAddrs *atomic.Value

	atomicPrimaryFailoverAddrs *atomic.Value
	// replicationState keeps the current replication state cached for quick
	// lookup; activeNodeReplicationState stores the active value on standbys
	replicationState           *uint32
	activeNodeReplicationState *uint32

	// uiConfig contains UI configuration
	uiConfig *UIConfig

	// rawEnabled indicates whether the Raw endpoint is enabled
	rawEnabled bool

	// pluginDirectory is the location vault will look for plugin binaries
	pluginDirectory string

	// pluginCatalog is used to manage plugin configurations
	pluginCatalog *PluginCatalog

	enableMlock bool

	// This can be used to trigger operations to stop running when Vault is
	// going to be shut down, stepped down, or sealed
	activeContext           context.Context
	activeContextCancelFunc context.CancelFunc

	// Stores the sealunwrapper for downgrade needs
	sealUnwrapper physical.Backend

	// Stores any funcs that should be run on successful postUnseal
	postUnsealFuncs []func()
}

// CoreConfig is used to parameterize a core
type CoreConfig struct {
	DevToken string `json:"dev_token" structs:"dev_token" mapstructure:"dev_token"`

	LogicalBackends map[string]logical.Factory `json:"logical_backends" structs:"logical_backends" mapstructure:"logical_backends"`

	CredentialBackends map[string]logical.Factory `json:"credential_backends" structs:"credential_backends" mapstructure:"credential_backends"`

	AuditBackends map[string]audit.Factory `json:"audit_backends" structs:"audit_backends" mapstructure:"audit_backends"`

	Physical physical.Backend `json:"physical" structs:"physical" mapstructure:"physical"`

	// May be nil, which disables HA operations
	HAPhysical physical.HABackend `json:"ha_physical" structs:"ha_physical" mapstructure:"ha_physical"`

	Seal Seal `json:"seal" structs:"seal" mapstructure:"seal"`

	Logger log.Logger `json:"logger" structs:"logger" mapstructure:"logger"`

	// Disables the LRU cache on the physical backend
	DisableCache bool `json:"disable_cache" structs:"disable_cache" mapstructure:"disable_cache"`

	// Disables mlock syscall
	DisableMlock bool `json:"disable_mlock" structs:"disable_mlock" mapstructure:"disable_mlock"`

	// Custom cache size for the LRU cache on the physical backend, or zero for default
	CacheSize int `json:"cache_size" structs:"cache_size" mapstructure:"cache_size"`

	// Set as the leader address for HA
	RedirectAddr string `json:"redirect_addr" structs:"redirect_addr" mapstructure:"redirect_addr"`

	// Set as the cluster address for HA
	ClusterAddr string `json:"cluster_addr" structs:"cluster_addr" mapstructure:"cluster_addr"`

	DefaultLeaseTTL time.Duration `json:"default_lease_ttl" structs:"default_lease_ttl" mapstructure:"default_lease_ttl"`

	MaxLeaseTTL time.Duration `json:"max_lease_ttl" structs:"max_lease_ttl" mapstructure:"max_lease_ttl"`

	ClusterName string `json:"cluster_name" structs:"cluster_name" mapstructure:"cluster_name"`

	ClusterCipherSuites string `json:"cluster_cipher_suites" structs:"cluster_cipher_suites" mapstructure:"cluster_cipher_suites"`

	EnableUI bool `json:"ui" structs:"ui" mapstructure:"ui"`

	// Enable the raw endpoint
	EnableRaw bool `json:"enable_raw" structs:"enable_raw" mapstructure:"enable_raw"`

	PluginDirectory string `json:"plugin_directory" structs:"plugin_directory" mapstructure:"plugin_directory"`

	ReloadFuncs     *map[string][]reload.ReloadFunc
	ReloadFuncsLock *sync.RWMutex
}

// NewCore is used to construct a new core
func NewCore(conf *CoreConfig) (*Core, error) {
	if conf.HAPhysical != nil && conf.HAPhysical.HAEnabled() {
		if conf.RedirectAddr == "" {
			return nil, fmt.Errorf("missing API address, please set in configuration or via environment")
		}
	}

	if conf.DefaultLeaseTTL == 0 {
		conf.DefaultLeaseTTL = defaultLeaseTTL
	}
	if conf.MaxLeaseTTL == 0 {
		conf.MaxLeaseTTL = maxLeaseTTL
	}
	if conf.DefaultLeaseTTL > conf.MaxLeaseTTL {
		return nil, fmt.Errorf("cannot have DefaultLeaseTTL larger than MaxLeaseTTL")
	}

	// Validate the advertise addr if its given to us
	if conf.RedirectAddr != "" {
		u, err := url.Parse(conf.RedirectAddr)
		if err != nil {
			return nil, errwrap.Wrapf("redirect address is not valid url: {{err}}", err)
		}

		if u.Scheme == "" {
			return nil, fmt.Errorf("redirect address must include scheme (ex. 'http')")
		}
	}

	// Make a default logger if not provided
	if conf.Logger == nil {
		conf.Logger = logging.NewVaultLogger(log.Trace)
	}

	// Setup the core
	c := &Core{
		devToken:                         conf.DevToken,
		physical:                         conf.Physical,
		redirectAddr:                     conf.RedirectAddr,
		clusterAddr:                      conf.ClusterAddr,
		seal:                             conf.Seal,
		router:                           NewRouter(),
		sealed:                           true,
		standby:                          true,
		logger:                           conf.Logger.Named("core"),
		defaultLeaseTTL:                  conf.DefaultLeaseTTL,
		maxLeaseTTL:                      conf.MaxLeaseTTL,
		cachingDisabled:                  conf.DisableCache,
		clusterName:                      conf.ClusterName,
		clusterListenerShutdownCh:        make(chan struct{}),
		clusterListenerShutdownSuccessCh: make(chan struct{}),
		clusterPeerClusterAddrsCache:     cache.New(3*HeartbeatInterval, time.Second),
		enableMlock:                      !conf.DisableMlock,
		rawEnabled:                       conf.EnableRaw,
		replicationState:                 new(uint32),
		rpcServerActive:                  new(uint32),
		atomicPrimaryClusterAddrs:        new(atomic.Value),
		atomicPrimaryFailoverAddrs:       new(atomic.Value),
		localClusterPrivateKey:           new(atomic.Value),
		localClusterCert:                 new(atomic.Value),
		localClusterParsedCert:           new(atomic.Value),
		activeNodeReplicationState:       new(uint32),
	}

	atomic.StoreUint32(c.replicationState, uint32(consts.ReplicationDRDisabled|consts.ReplicationPerformanceDisabled))
	c.localClusterCert.Store(([]byte)(nil))
	c.localClusterParsedCert.Store((*x509.Certificate)(nil))
	c.localClusterPrivateKey.Store((*ecdsa.PrivateKey)(nil))

	if conf.ClusterCipherSuites != "" {
		suites, err := tlsutil.ParseCiphers(conf.ClusterCipherSuites)
		if err != nil {
			return nil, errwrap.Wrapf("error parsing cluster cipher suites: {{err}}", err)
		}
		c.clusterCipherSuites = suites
	}

	// Load CORS config and provide a value for the core field.
	c.corsConfig = &CORSConfig{core: c}

	phys := conf.Physical
	_, txnOK := conf.Physical.(physical.Transactional)
	if c.seal == nil {
		c.seal = NewDefaultSeal()
	}
	c.seal.SetCore(c)

	c.sealUnwrapper = NewSealUnwrapper(phys, conf.Logger.ResetNamed("storage.sealunwrapper"))

	var ok bool

	// Wrap the physical backend in a cache layer if enabled
	if txnOK {
		c.physical = physical.NewTransactionalCache(c.sealUnwrapper, conf.CacheSize, conf.Logger.ResetNamed("storage.cache"))
	} else {
		c.physical = physical.NewCache(c.sealUnwrapper, conf.CacheSize, conf.Logger.ResetNamed("storage.cache"))
	}
	c.physicalCache = c.physical.(physical.ToggleablePurgemonster)

	if !conf.DisableMlock {
		// Ensure our memory usage is locked into physical RAM
		if err := mlock.LockMemory(); err != nil {
			return nil, fmt.Errorf(
				"Failed to lock memory: %v\n\n"+
					"This usually means that the mlock syscall is not available.\n"+
					"Vault uses mlock to prevent memory from being swapped to\n"+
					"disk. This requires root privileges as well as a machine\n"+
					"that supports mlock. Please enable mlock on your system or\n"+
					"disable Vault from using it. To disable Vault from using it,\n"+
					"set the `disable_mlock` configuration option in your configuration\n"+
					"file.",
				err)
		}
	}

	var err error
	if conf.PluginDirectory != "" {
		c.pluginDirectory, err = filepath.Abs(conf.PluginDirectory)
		if err != nil {
			return nil, errwrap.Wrapf("core setup failed, could not verify plugin directory: {{err}}", err)
		}
	}

	// Construct a new AES-GCM barrier
	c.barrier, err = NewAESGCMBarrier(c.physical)
	if err != nil {
		return nil, errwrap.Wrapf("barrier setup failed: {{err}}", err)
	}

	if conf.HAPhysical != nil && conf.HAPhysical.HAEnabled() {
		c.ha = conf.HAPhysical
	}

	// We create the funcs here, then populate the given config with it so that
	// the caller can share state
	conf.ReloadFuncsLock = &c.reloadFuncsLock
	c.reloadFuncsLock.Lock()
	c.reloadFuncs = make(map[string][]reload.ReloadFunc)
	c.reloadFuncsLock.Unlock()
	conf.ReloadFuncs = &c.reloadFuncs

	// Setup the backends
	logicalBackends := make(map[string]logical.Factory)
	for k, f := range conf.LogicalBackends {
		logicalBackends[k] = f
	}
	_, ok = logicalBackends["kv"]
	if !ok {
		logicalBackends["kv"] = PassthroughBackendFactory
	}
	logicalBackends["cubbyhole"] = CubbyholeBackendFactory
	logicalBackends["system"] = func(ctx context.Context, config *logical.BackendConfig) (logical.Backend, error) {
		b := NewSystemBackend(c, conf.Logger.Named("system"))
		if err := b.Setup(ctx, config); err != nil {
			return nil, err
		}
		return b, nil
	}

	logicalBackends["identity"] = func(ctx context.Context, config *logical.BackendConfig) (logical.Backend, error) {
		return NewIdentityStore(ctx, c, config, conf.Logger.Named("identity"))
	}

	c.logicalBackends = logicalBackends

	credentialBackends := make(map[string]logical.Factory)
	for k, f := range conf.CredentialBackends {
		credentialBackends[k] = f
	}
	credentialBackends["token"] = func(ctx context.Context, config *logical.BackendConfig) (logical.Backend, error) {
		return NewTokenStore(ctx, conf.Logger.Named("token"), c, config)
	}
	c.credentialBackends = credentialBackends

	auditBackends := make(map[string]audit.Factory)
	for k, f := range conf.AuditBackends {
		auditBackends[k] = f
	}
	c.auditBackends = auditBackends

	uiStoragePrefix := systemBarrierPrefix + "ui"
	c.uiConfig = NewUIConfig(conf.EnableUI, physical.NewView(c.physical, uiStoragePrefix), NewBarrierView(c.barrier, uiStoragePrefix))

	return c, nil
}

// Shutdown is invoked when the Vault instance is about to be terminated. It
// should not be accessible as part of an API call as it will cause an availability
// problem. It is only used to gracefully quit in the case of HA so that failover
// happens as quickly as possible.
func (c *Core) Shutdown() error {
	c.logger.Debug("shutdown called")
	c.stateLock.RLock()
	// Tell any requests that know about this to stop
	if c.activeContextCancelFunc != nil {
		c.activeContextCancelFunc()
	}
	c.stateLock.RUnlock()

	c.logger.Debug("shutdown initiating internal seal")
	// Seal the Vault, causes a leader stepdown
	c.stateLock.Lock()
	defer c.stateLock.Unlock()

	c.logger.Debug("shutdown running internal seal")
	return c.sealInternal(false)
}

// CORSConfig returns the current CORS configuration
func (c *Core) CORSConfig() *CORSConfig {
	return c.corsConfig
}

func (c *Core) GetContext() (context.Context, context.CancelFunc) {
	c.stateLock.RLock()
	defer c.stateLock.RUnlock()

	return context.WithCancel(c.activeContext)
}

<<<<<<< HEAD
// LookupToken returns the properties of the token from the token store. This
// is particularly useful to fetch the accessor of the client token and get it
// populated in the logical request along with the client token. The accessor
// of the client token can get audit logged.
func (c *Core) LookupToken(token string) (*TokenEntry, error) {
	if token == "" {
		return nil, fmt.Errorf("missing client token")
	}

	c.stateLock.RLock()
	defer c.stateLock.RUnlock()
	if c.sealed {
		return nil, consts.ErrSealed
	}
	if c.standby {
		return nil, consts.ErrStandby
	}

	// Many tests don't have a token store running
	if c.tokenStore == nil {
		return nil, nil
	}

	return c.tokenStore.Lookup(c.activeContext, token)
}

// fetchEntityAndDerivedPolicies returns the entity object for the given entity
// ID. If the entity is merged into a different entity object, the entity into
// which the given entity ID is merged into will be returned. This function
// also returns the cumulative list of policies that the entity is entitled to.
// This list includes the policies from the entity itself and from all the
// groups in which the given entity ID is a member of.
func (c *Core) fetchEntityAndDerivedPolicies(entityID string) (*identity.Entity, []string, error) {
	if entityID == "" || c.identityStore == nil {
		return nil, nil, nil
	}

	//c.logger.Debug("entity set on the token", "entity_id", te.EntityID)

	// Fetch the entity
	entity, err := c.identityStore.MemDBEntityByID(entityID, false)
	if err != nil {
		c.logger.Error("failed to lookup entity using its ID", "error", err)
		return nil, nil, err
	}

	if entity == nil {
		// If there was no corresponding entity object found, it is
		// possible that the entity got merged into another entity. Try
		// finding entity based on the merged entity index.
		entity, err = c.identityStore.MemDBEntityByMergedEntityID(entityID, false)
		if err != nil {
			c.logger.Error("failed to lookup entity in merged entity ID index", "error", err)
			return nil, nil, err
		}
	}

	var policies []string
	if entity != nil {
		//c.logger.Debug("entity successfully fetched; adding entity policies to token's policies to create ACL")

		// Attach the policies on the entity
		policies = append(policies, entity.Policies...)

		groupPolicies, err := c.identityStore.groupPoliciesByEntityID(entity.ID)
		if err != nil {
			c.logger.Error("failed to fetch group policies", "error", err)
			return nil, nil, err
		}

		// Attach the policies from all the groups
		policies = append(policies, groupPolicies...)
	}

	return entity, policies, err
}

func (c *Core) fetchACLTokenEntryAndEntity(req *logical.Request) (*ACL, *TokenEntry, *identity.Entity, error) {
	defer metrics.MeasureSince([]string{"core", "fetch_acl_and_token"}, time.Now())

	// Ensure there is a client token
	if req.ClientToken == "" {
		return nil, nil, nil, fmt.Errorf("missing client token")
	}

	if c.tokenStore == nil {
		c.logger.Error("token store is unavailable")
		return nil, nil, nil, ErrInternalError
	}

	// Resolve the token policy
	te, err := c.tokenStore.Lookup(c.activeContext, req.ClientToken)
	if err != nil {
		c.logger.Error("failed to lookup token", "error", err)
		return nil, nil, nil, ErrInternalError
	}

	// Ensure the token is valid
	if te == nil {
		return nil, nil, nil, logical.ErrPermissionDenied
	}

	// Populate the token entry's version in the request to help appropriately
	// obfuscate the client token while routing
	req.TokenEntryVersion = te.Version

	// CIDR checks bind all tokens except non-expiring root tokens
	if te.TTL != 0 && len(te.BoundCIDRs) > 0 {
		var valid bool
		remoteSockAddr, err := sockaddr.NewSockAddr(req.Connection.RemoteAddr)
		if err != nil {
			if c.Logger().IsDebug() {
				c.Logger().Debug("could not parse remote addr into sockaddr", "error", err, "remote_addr", req.Connection.RemoteAddr)
			}
			return nil, nil, nil, logical.ErrPermissionDenied
		}
		for _, cidr := range te.BoundCIDRs {
			if cidr.Contains(remoteSockAddr) {
				valid = true
				break
			}
		}
		if !valid {
			return nil, nil, nil, logical.ErrPermissionDenied
		}
	}

	tokenPolicies := te.Policies

	entity, derivedPolicies, err := c.fetchEntityAndDerivedPolicies(te.EntityID)
	if err != nil {
		return nil, nil, nil, ErrInternalError
	}

	tokenPolicies = append(tokenPolicies, derivedPolicies...)

	// Construct the corresponding ACL object
	acl, err := c.policyStore.ACL(c.activeContext, tokenPolicies...)
	if err != nil {
		c.logger.Error("failed to construct ACL", "error", err)
		return nil, nil, nil, ErrInternalError
	}

	return acl, te, entity, nil
}

func (c *Core) checkToken(ctx context.Context, req *logical.Request, unauth bool) (*logical.Auth, *TokenEntry, error) {
	defer metrics.MeasureSince([]string{"core", "check_token"}, time.Now())

	var acl *ACL
	var te *TokenEntry
	var entity *identity.Entity
	var err error

	// Even if unauth, if a token is provided, there's little reason not to
	// gather as much info as possible for the audit log and to e.g. control
	// trace mode for EGPs.
	if !unauth || (unauth && req.ClientToken != "") {
		acl, te, entity, err = c.fetchACLTokenEntryAndEntity(req)
		// In the unauth case we don't want to fail the command, since it's
		// unauth, we just have no information to attach to the request, so
		// ignore errors...this was best-effort anyways
		if err != nil && !unauth {
			return nil, te, err
		}
	}

	if entity != nil && entity.Disabled {
		return nil, te, logical.ErrPermissionDenied
	}

	// Check if this is a root protected path
	rootPath := c.router.RootPath(req.Path)

	if rootPath && unauth {
		return nil, nil, errors.New("cannot access root path in unauthenticated request")
	}

	// When we receive a write of either type, rather than require clients to
	// PUT/POST and trust the operation, we ask the backend to give us the real
	// skinny -- if the backend implements an existence check, it can tell us
	// whether a particular resource exists. Then we can mark it as an update
	// or creation as appropriate.
	if req.Operation == logical.CreateOperation || req.Operation == logical.UpdateOperation {
		checkExists, resourceExists, err := c.router.RouteExistenceCheck(ctx, req)
		switch err {
		case logical.ErrUnsupportedPath:
			// fail later via bad path to avoid confusing items in the log
			checkExists = false
		case nil:
			// Continue on
		default:
			c.logger.Error("failed to run existence check", "error", err)
			if _, ok := err.(errutil.UserError); ok {
				return nil, nil, err
			} else {
				return nil, nil, ErrInternalError
			}
		}

		switch {
		case checkExists == false:
			// No existence check, so always treat it as an update operation, which is how it is pre 0.5
			req.Operation = logical.UpdateOperation
		case resourceExists == true:
			// It exists, so force an update operation
			req.Operation = logical.UpdateOperation
		case resourceExists == false:
			// It doesn't exist, force a create operation
			req.Operation = logical.CreateOperation
		default:
			panic("unreachable code")
		}
	}
	// Create the auth response
	auth := &logical.Auth{
		ClientToken: req.ClientToken,
		Accessor:    req.ClientTokenAccessor,
	}

	if te != nil {
		auth.Policies = te.Policies
		auth.Metadata = te.Meta
		auth.DisplayName = te.DisplayName
		auth.EntityID = te.EntityID
		// Store the entity ID in the request object
		req.EntityID = te.EntityID
	}

	// Check the standard non-root ACLs. Return the token entry if it's not
	// allowed so we can decrement the use count.
	authResults := c.performPolicyChecks(ctx, acl, te, req, entity, &PolicyCheckOpts{
		Unauth:            unauth,
		RootPrivsRequired: rootPath,
	})
	if authResults.Error.ErrorOrNil() != nil {
		return auth, te, authResults.Error
	}
	if !authResults.Allowed {
		// Return auth for audit logging even if not allowed
		return auth, te, logical.ErrPermissionDenied
	}

	return auth, te, nil
}

=======
>>>>>>> 56f00096
// Sealed checks if the Vault is current sealed
func (c *Core) Sealed() (bool, error) {
	c.stateLock.RLock()
	defer c.stateLock.RUnlock()
	return c.sealed, nil
}

// SecretProgress returns the number of keys provided so far
func (c *Core) SecretProgress() (int, string) {
	c.stateLock.RLock()
	defer c.stateLock.RUnlock()
	switch c.unlockInfo {
	case nil:
		return 0, ""
	default:
		return len(c.unlockInfo.Parts), c.unlockInfo.Nonce
	}
}

// ResetUnsealProcess removes the current unlock parts from memory, to reset
// the unsealing process
func (c *Core) ResetUnsealProcess() {
	c.stateLock.Lock()
	defer c.stateLock.Unlock()
	if !c.sealed {
		return
	}
	c.unlockInfo = nil
}

// Unseal is used to provide one of the key parts to unseal the Vault.
//
// They key given as a parameter will automatically be zerod after
// this method is done with it. If you want to keep the key around, a copy
// should be made.
func (c *Core) Unseal(key []byte) (bool, error) {
	defer metrics.MeasureSince([]string{"core", "unseal"}, time.Now())

	c.stateLock.Lock()
	defer c.stateLock.Unlock()

	ctx := context.Background()

	// Explicitly check for init status. This also checks if the seal
	// configuration is valid (i.e. non-nil).
	init, err := c.Initialized(ctx)
	if err != nil {
		return false, err
	}
	if !init {
		return false, ErrNotInit
	}

	// Verify the key length
	min, max := c.barrier.KeyLength()
	max += shamir.ShareOverhead
	if len(key) < min {
		return false, &ErrInvalidKey{fmt.Sprintf("key is shorter than minimum %d bytes", min)}
	}
	if len(key) > max {
		return false, &ErrInvalidKey{fmt.Sprintf("key is longer than maximum %d bytes", max)}
	}

	// Get the barrier seal configuration
	config, err := c.seal.BarrierConfig(ctx)
	if err != nil {
		return false, err
	}

	// Check if already unsealed
	if !c.sealed {
		return true, nil
	}

	masterKey, err := c.unsealPart(ctx, config, key, false)
	if err != nil {
		return false, err
	}
	if masterKey != nil {
		return c.unsealInternal(ctx, masterKey)
	}

	return false, nil
}

// UnsealWithRecoveryKeys is used to provide one of the recovery key shares to
// unseal the Vault.
func (c *Core) UnsealWithRecoveryKeys(ctx context.Context, key []byte) (bool, error) {
	defer metrics.MeasureSince([]string{"core", "unseal_with_recovery_keys"}, time.Now())

	c.stateLock.Lock()
	defer c.stateLock.Unlock()

	// Explicitly check for init status
	init, err := c.Initialized(ctx)
	if err != nil {
		return false, err
	}
	if !init {
		return false, ErrNotInit
	}

	var config *SealConfig
	// If recovery keys are supported then use recovery seal config to unseal
	if c.seal.RecoveryKeySupported() {
		config, err = c.seal.RecoveryConfig(ctx)
		if err != nil {
			return false, err
		}
	}

	// Check if already unsealed
	if !c.sealed {
		return true, nil
	}

	masterKey, err := c.unsealPart(ctx, config, key, true)
	if err != nil {
		return false, err
	}
	if masterKey != nil {
		return c.unsealInternal(ctx, masterKey)
	}

	return false, nil
}

// unsealPart takes in a key share, and returns the master key if the threshold
// is met. If recovery keys are supported, recovery key shares may be provided.
func (c *Core) unsealPart(ctx context.Context, config *SealConfig, key []byte, useRecoveryKeys bool) ([]byte, error) {
	// Check if we already have this piece
	if c.unlockInfo != nil {
		for _, existing := range c.unlockInfo.Parts {
			if subtle.ConstantTimeCompare(existing, key) == 1 {
				return nil, nil
			}
		}
	} else {
		uuid, err := uuid.GenerateUUID()
		if err != nil {
			return nil, err
		}
		c.unlockInfo = &unlockInformation{
			Nonce: uuid,
		}
	}

	// Store this key
	c.unlockInfo.Parts = append(c.unlockInfo.Parts, key)

	// Check if we don't have enough keys to unlock, proceed through the rest of
	// the call only if we have met the threshold
	if len(c.unlockInfo.Parts) < config.SecretThreshold {
		if c.logger.IsDebug() {
			c.logger.Debug("cannot unseal, not enough keys", "keys", len(c.unlockInfo.Parts), "threshold", config.SecretThreshold, "nonce", c.unlockInfo.Nonce)
		}
		return nil, nil
	}

	// Best-effort memzero of unlock parts once we're done with them
	defer func() {
		for i := range c.unlockInfo.Parts {
			memzero(c.unlockInfo.Parts[i])
		}
		c.unlockInfo = nil
	}()

	// Recover the split key. recoveredKey is the shamir combined
	// key, or the single provided key if the threshold is 1.
	var recoveredKey []byte
	var err error
	if config.SecretThreshold == 1 {
		recoveredKey = make([]byte, len(c.unlockInfo.Parts[0]))
		copy(recoveredKey, c.unlockInfo.Parts[0])
	} else {
		recoveredKey, err = shamir.Combine(c.unlockInfo.Parts)
		if err != nil {
			return nil, errwrap.Wrapf("failed to compute master key: {{err}}", err)
		}
	}

	if c.seal.RecoveryKeySupported() && useRecoveryKeys {
		// Verify recovery key
		if err := c.seal.VerifyRecoveryKey(ctx, recoveredKey); err != nil {
			return nil, err
		}

		// Get stored keys and shamir combine into single master key. Unsealing with
		// recovery keys currently does not support: 1) mixed stored and non-stored
		// keys setup, nor 2) seals that support recovery keys but not stored keys.
		// If insufficient shares are provided, shamir.Combine will error, and if
		// no stored keys are found it will return masterKey as nil.
		var masterKey []byte
		if c.seal.StoredKeysSupported() {
			masterKeyShares, err := c.seal.GetStoredKeys(ctx)
			if err != nil {
				return nil, errwrap.Wrapf("unable to retrieve stored keys: {{err}}", err)
			}

			if len(masterKeyShares) == 1 {
				return masterKeyShares[0], nil
			}

			masterKey, err = shamir.Combine(masterKeyShares)
			if err != nil {
				return nil, errwrap.Wrapf("failed to compute master key: {{err}}", err)
			}
		}
		return masterKey, nil
	}

	// If this is not a recovery key-supported seal, then the recovered key is
	// the master key to be returned.
	return recoveredKey, nil
}

// unsealInternal takes in the master key and attempts to unseal the barrier.
// N.B.: This must be called with the state write lock held.
func (c *Core) unsealInternal(ctx context.Context, masterKey []byte) (bool, error) {
	defer memzero(masterKey)

	// Attempt to unlock
	if err := c.barrier.Unseal(ctx, masterKey); err != nil {
		return false, err
	}
	if c.logger.IsInfo() {
		c.logger.Info("vault is unsealed")
	}

	// Do post-unseal setup if HA is not enabled
	if c.ha == nil {
		// We still need to set up cluster info even if it's not part of a
		// cluster right now. This also populates the cached cluster object.
		if err := c.setupCluster(ctx); err != nil {
			c.logger.Error("cluster setup failed", "error", err)
			c.barrier.Seal()
			c.logger.Warn("vault is sealed")
			return false, err
		}

		if err := c.postUnseal(); err != nil {
			c.logger.Error("post-unseal setup failed", "error", err)
			c.barrier.Seal()
			c.logger.Warn("vault is sealed")
			return false, err
		}

		c.standby = false
	} else {
		// Go to standby mode, wait until we are active to unseal
		c.standbyDoneCh = make(chan struct{})
		c.manualStepDownCh = make(chan struct{})
		c.standbyStopCh = make(chan struct{})
		go c.runStandby(c.standbyDoneCh, c.manualStepDownCh, c.standbyStopCh)
	}

	// Success!
	c.sealed = false

	// Force a cache bust here, which will also run migration code
	if c.seal.RecoveryKeySupported() {
		c.seal.SetRecoveryConfig(ctx, nil)
	}

	if c.ha != nil {
		sd, ok := c.ha.(physical.ServiceDiscovery)
		if ok {
			if err := sd.NotifySealedStateChange(); err != nil {
				if c.logger.IsWarn() {
					c.logger.Warn("failed to notify unsealed status", "error", err)
				}
			}
		}
	}
	return true, nil
}

// SealWithRequest takes in a logical.Request, acquires the lock, and passes
// through to sealInternal
func (c *Core) SealWithRequest(req *logical.Request) error {
	defer metrics.MeasureSince([]string{"core", "seal-with-request"}, time.Now())

	c.stateLock.RLock()

	if c.sealed {
		c.stateLock.RUnlock()
		return nil
	}

	// This will unlock the read lock
	// We use background context since we may not be active
	return c.sealInitCommon(context.Background(), req)
}

// Seal takes in a token and creates a logical.Request, acquires the lock, and
// passes through to sealInternal
func (c *Core) Seal(token string) error {
	defer metrics.MeasureSince([]string{"core", "seal"}, time.Now())

	c.stateLock.RLock()

	if c.sealed {
		c.stateLock.RUnlock()
		return nil
	}

	req := &logical.Request{
		Operation:   logical.UpdateOperation,
		Path:        "sys/seal",
		ClientToken: token,
	}

	// This will unlock the read lock
	// We use background context since we may not be active
	return c.sealInitCommon(context.Background(), req)
}

// sealInitCommon is common logic for Seal and SealWithRequest and is used to
// re-seal the Vault. This requires the Vault to be unsealed again to perform
// any further operations. Note: this function will read-unlock the state lock.
func (c *Core) sealInitCommon(ctx context.Context, req *logical.Request) (retErr error) {
	defer metrics.MeasureSince([]string{"core", "seal-internal"}, time.Now())

	if req == nil {
		retErr = multierror.Append(retErr, errors.New("nil request to seal"))
		c.stateLock.RUnlock()
		return retErr
	}

	// Since there is no token store in standby nodes, sealing cannot be done.
	// Ideally, the request has to be forwarded to leader node for validation
	// and the operation should be performed. But for now, just returning with
	// an error and recommending a vault restart, which essentially does the
	// same thing.
	if c.standby {
		c.logger.Error("vault cannot seal when in standby mode; please restart instead")
		retErr = multierror.Append(retErr, errors.New("vault cannot seal when in standby mode; please restart instead"))
		c.stateLock.RUnlock()
		return retErr
	}

	// Validate the token is a root token
	acl, te, entity, err := c.fetchACLTokenEntryAndEntity(req)
	if err != nil {
		retErr = multierror.Append(retErr, err)
		c.stateLock.RUnlock()
		return retErr
	}

	// Audit-log the request before going any further
	auth := &logical.Auth{
		ClientToken: req.ClientToken,
	}
	if te != nil {
		auth.Policies = te.Policies
		auth.Metadata = te.Meta
		auth.DisplayName = te.DisplayName
		auth.EntityID = te.EntityID
	}

	logInput := &audit.LogInput{
		Auth:    auth,
		Request: req,
	}
	if err := c.auditBroker.LogRequest(ctx, logInput, c.auditedHeaders); err != nil {
		c.logger.Error("failed to audit request", "request_path", req.Path, "error", err)
		retErr = multierror.Append(retErr, errors.New("failed to audit request, cannot continue"))
		c.stateLock.RUnlock()
		return retErr
	}

	if entity != nil && entity.Disabled {
		retErr = multierror.Append(retErr, logical.ErrPermissionDenied)
		c.stateLock.RUnlock()
		return retErr
	}

	// Attempt to use the token (decrement num_uses)
	// On error bail out; if the token has been revoked, bail out too
	if te != nil {
		te, err = c.tokenStore.UseToken(ctx, te)
		if err != nil {
			c.logger.Error("failed to use token", "error", err)
			retErr = multierror.Append(retErr, ErrInternalError)
			c.stateLock.RUnlock()
			return retErr
		}
		if te == nil {
			// Token is no longer valid
			retErr = multierror.Append(retErr, logical.ErrPermissionDenied)
			c.stateLock.RUnlock()
			return retErr
		}
	}

	// Verify that this operation is allowed
	authResults := c.performPolicyChecks(ctx, acl, te, req, entity, &PolicyCheckOpts{
		RootPrivsRequired: true,
	})
	if authResults.Error.ErrorOrNil() != nil {
		retErr = multierror.Append(retErr, authResults.Error)
		c.stateLock.RUnlock()
		return retErr
	}
	if !authResults.Allowed {
		retErr = multierror.Append(retErr, logical.ErrPermissionDenied)
		c.stateLock.RUnlock()
		return retErr
	}

	if te != nil && te.NumUses == tokenRevocationPending {
		// Token needs to be revoked. We do this immediately here because
		// we won't have a token store after sealing.
		leaseID, err := c.expiration.CreateOrFetchRevocationLeaseByToken(te)
		if err == nil {
			err = c.expiration.Revoke(leaseID)
		}
		if err != nil {
			c.logger.Error("token needed revocation before seal but failed to revoke", "error", err)
			retErr = multierror.Append(retErr, ErrInternalError)
		}
	}

	// Tell any requests that know about this to stop
	if c.activeContextCancelFunc != nil {
		c.activeContextCancelFunc()
	}

	// Unlock from the request handling
	c.stateLock.RUnlock()

	//Seal the Vault
	c.stateLock.Lock()
	defer c.stateLock.Unlock()
	sealErr := c.sealInternal(false)

	if sealErr != nil {
		retErr = multierror.Append(retErr, sealErr)
	}

	return
}

// UIEnabled returns if the UI is enabled
func (c *Core) UIEnabled() bool {
	return c.uiConfig.Enabled()
}

// UIHeaders returns configured UI headers
func (c *Core) UIHeaders() (http.Header, error) {
	return c.uiConfig.Headers(context.Background())
}

// sealInternal is an internal method used to seal the vault.  It does not do
// any authorization checking. The stateLock must be held prior to calling.
func (c *Core) sealInternal(keepLock bool) error {
	if c.sealed {
		return nil
	}

	// Enable that we are sealed to prevent further transactions
	c.sealed = true

	c.logger.Debug("marked as sealed")

	// Clear forwarding clients
	c.requestForwardingConnectionLock.Lock()
	c.clearForwardingClients()
	c.requestForwardingConnectionLock.Unlock()

	// Do pre-seal teardown if HA is not enabled
	if c.ha == nil {
		// Even in a non-HA context we key off of this for some things
		c.standby = true
		if err := c.preSeal(); err != nil {
			c.logger.Error("pre-seal teardown failed", "error", err)
			return fmt.Errorf("internal error")
		}
	} else {
		if keepLock {
			atomic.StoreUint32(&c.keepHALockOnStepDown, 1)
		}
		// If we are trying to acquire the lock, force it to return with nil so
		// runStandby will exit
		// If we are active, signal the standby goroutine to shut down and wait
		// for completion. We have the state lock here so nothing else should
		// be toggling standby status.
		close(c.standbyStopCh)
		c.logger.Debug("finished triggering standbyStopCh for runStandby")

		// Wait for runStandby to stop
		<-c.standbyDoneCh
		atomic.StoreUint32(&c.keepHALockOnStepDown, 0)
		c.logger.Debug("runStandby done")
	}

	c.logger.Debug("sealing barrier")
	if err := c.barrier.Seal(); err != nil {
		c.logger.Error("error sealing barrier", "error", err)
		return err
	}

	if c.ha != nil {
		sd, ok := c.ha.(physical.ServiceDiscovery)
		if ok {
			if err := sd.NotifySealedStateChange(); err != nil {
				if c.logger.IsWarn() {
					c.logger.Warn("failed to notify sealed status", "error", err)
				}
			}
		}
	}

	c.logger.Info("vault is sealed")

	return nil
}

// postUnseal is invoked after the barrier is unsealed, but before
// allowing any user operations. This allows us to setup any state that
// requires the Vault to be unsealed such as mount tables, logical backends,
// credential stores, etc.
func (c *Core) postUnseal() (retErr error) {
	defer metrics.MeasureSince([]string{"core", "post_unseal"}, time.Now())

	// Clear any out
	c.postUnsealFuncs = nil

	// Create a new request context
	c.activeContext, c.activeContextCancelFunc = context.WithCancel(context.Background())

	defer func() {
		if retErr != nil {
			c.activeContextCancelFunc()
			c.preSeal()
		}
	}()
	c.logger.Info("post-unseal setup starting")

	// Clear forwarding clients; we're active
	c.requestForwardingConnectionLock.Lock()
	c.clearForwardingClients()
	c.requestForwardingConnectionLock.Unlock()

	// Enable the cache
	c.physicalCache.Purge(c.activeContext)
	if !c.cachingDisabled {
		c.physicalCache.SetEnabled(true)
	}

	switch c.sealUnwrapper.(type) {
	case *sealUnwrapper:
		c.sealUnwrapper.(*sealUnwrapper).runUnwraps()
	case *transactionalSealUnwrapper:
		c.sealUnwrapper.(*transactionalSealUnwrapper).runUnwraps()
	}

	// Purge these for safety in case of a rekey
	c.seal.SetBarrierConfig(c.activeContext, nil)
	if c.seal.RecoveryKeySupported() {
		c.seal.SetRecoveryConfig(c.activeContext, nil)
	}

	if err := enterprisePostUnseal(c); err != nil {
		return err
	}
	if err := c.ensureWrappingKey(c.activeContext); err != nil {
		return err
	}
	if err := c.setupPluginCatalog(); err != nil {
		return err
	}
	if err := c.loadMounts(c.activeContext); err != nil {
		return err
	}
	if err := c.setupMounts(c.activeContext); err != nil {
		return err
	}
	if err := c.setupPolicyStore(c.activeContext); err != nil {
		return err
	}
	if err := c.loadCORSConfig(c.activeContext); err != nil {
		return err
	}
	if err := c.loadCredentials(c.activeContext); err != nil {
		return err
	}
	if err := c.setupCredentials(c.activeContext); err != nil {
		return err
	}
	if err := c.startRollback(); err != nil {
		return err
	}
	if err := c.setupExpiration(c.activeContext); err != nil {
		return err
	}
	if err := c.loadAudits(c.activeContext); err != nil {
		return err
	}
	if err := c.setupAudits(c.activeContext); err != nil {
		return err
	}
	if err := c.loadIdentityStoreArtifacts(c.activeContext); err != nil {
		return err
	}
	if err := c.setupAuditedHeadersConfig(c.activeContext); err != nil {
		return err
	}

	if c.ha != nil {
		if err := c.startClusterListener(c.activeContext); err != nil {
			return err
		}
	}
	c.metricsCh = make(chan struct{})
	go c.emitMetrics(c.metricsCh)

	// This is intentionally the last block in this function. We want to allow
	// writes just before allowing client requests, to ensure everything has
	// been set up properly before any writes can have happened.
	for _, v := range c.postUnsealFuncs {
		v()
	}

	c.logger.Info("post-unseal setup complete")
	return nil
}

// preSeal is invoked before the barrier is sealed, allowing
// for any state teardown required.
func (c *Core) preSeal() error {
	defer metrics.MeasureSince([]string{"core", "pre_seal"}, time.Now())
	c.logger.Info("pre-seal teardown starting")

	// Clear any pending funcs
	c.postUnsealFuncs = nil

	// Clear any rekey progress
	c.barrierRekeyConfig = nil
	c.recoveryRekeyConfig = nil

	if c.metricsCh != nil {
		close(c.metricsCh)
		c.metricsCh = nil
	}
	var result error

	c.stopClusterListener()

	if err := c.teardownAudits(); err != nil {
		result = multierror.Append(result, errwrap.Wrapf("error tearing down audits: {{err}}", err))
	}
	if err := c.stopExpiration(); err != nil {
		result = multierror.Append(result, errwrap.Wrapf("error stopping expiration: {{err}}", err))
	}
	if err := c.teardownCredentials(c.activeContext); err != nil {
		result = multierror.Append(result, errwrap.Wrapf("error tearing down credentials: {{err}}", err))
	}
	if err := c.teardownPolicyStore(); err != nil {
		result = multierror.Append(result, errwrap.Wrapf("error tearing down policy store: {{err}}", err))
	}
	if err := c.stopRollback(); err != nil {
		result = multierror.Append(result, errwrap.Wrapf("error stopping rollback: {{err}}", err))
	}
	if err := c.unloadMounts(c.activeContext); err != nil {
		result = multierror.Append(result, errwrap.Wrapf("error unloading mounts: {{err}}", err))
	}
	if err := enterprisePreSeal(c); err != nil {
		result = multierror.Append(result, err)
	}

	switch c.sealUnwrapper.(type) {
	case *sealUnwrapper:
		c.sealUnwrapper.(*sealUnwrapper).stopUnwraps()
	case *transactionalSealUnwrapper:
		c.sealUnwrapper.(*transactionalSealUnwrapper).stopUnwraps()
	}

	// Purge the cache
	c.physicalCache.SetEnabled(false)
	c.physicalCache.Purge(c.activeContext)

	c.logger.Info("pre-seal teardown complete")
	return result
}

func enterprisePostUnsealImpl(c *Core) error {
	return nil
}

func enterprisePreSealImpl(c *Core) error {
	return nil
}

func startReplicationImpl(c *Core) error {
	return nil
}

func stopReplicationImpl(c *Core) error {
	return nil
}

// emitMetrics is used to periodically expose metrics while running
func (c *Core) emitMetrics(stopCh chan struct{}) {
	for {
		select {
		case <-time.After(time.Second):
			c.metricsMutex.Lock()
			if c.expiration != nil {
				c.expiration.emitMetrics()
			}
			c.metricsMutex.Unlock()
		case <-stopCh:
			return
		}
	}
}

func (c *Core) ReplicationState() consts.ReplicationState {
	return consts.ReplicationState(atomic.LoadUint32(c.replicationState))
}

func (c *Core) ActiveNodeReplicationState() consts.ReplicationState {
	return consts.ReplicationState(atomic.LoadUint32(c.activeNodeReplicationState))
}

func (c *Core) SealAccess() *SealAccess {
	return NewSealAccess(c.seal)
}

func (c *Core) Logger() log.Logger {
	return c.logger
}

func (c *Core) BarrierKeyLength() (min, max int) {
	min, max = c.barrier.KeyLength()
	max += shamir.ShareOverhead
	return
}

func (c *Core) AuditedHeadersConfig() *AuditedHeadersConfig {
	return c.auditedHeaders
}

func lastRemoteWALImpl(c *Core) uint64 {
	return 0
}

func (c *Core) BarrierEncryptorAccess() *BarrierEncryptorAccess {
	return NewBarrierEncryptorAccess(c.barrier)
}

func (c *Core) PhysicalAccess() *physical.PhysicalAccess {
	return physical.NewPhysicalAccess(c.physical)
}

func (c *Core) RouterAccess() *RouterAccess {
	return NewRouterAccess(c)
}

// IsDRSecondary returns if the current cluster state is a DR secondary.
func (c *Core) IsDRSecondary() bool {
	return c.ReplicationState().HasState(consts.ReplicationDRSecondary)
}<|MERGE_RESOLUTION|>--- conflicted
+++ resolved
@@ -658,255 +658,6 @@
 	return context.WithCancel(c.activeContext)
 }
 
-<<<<<<< HEAD
-// LookupToken returns the properties of the token from the token store. This
-// is particularly useful to fetch the accessor of the client token and get it
-// populated in the logical request along with the client token. The accessor
-// of the client token can get audit logged.
-func (c *Core) LookupToken(token string) (*TokenEntry, error) {
-	if token == "" {
-		return nil, fmt.Errorf("missing client token")
-	}
-
-	c.stateLock.RLock()
-	defer c.stateLock.RUnlock()
-	if c.sealed {
-		return nil, consts.ErrSealed
-	}
-	if c.standby {
-		return nil, consts.ErrStandby
-	}
-
-	// Many tests don't have a token store running
-	if c.tokenStore == nil {
-		return nil, nil
-	}
-
-	return c.tokenStore.Lookup(c.activeContext, token)
-}
-
-// fetchEntityAndDerivedPolicies returns the entity object for the given entity
-// ID. If the entity is merged into a different entity object, the entity into
-// which the given entity ID is merged into will be returned. This function
-// also returns the cumulative list of policies that the entity is entitled to.
-// This list includes the policies from the entity itself and from all the
-// groups in which the given entity ID is a member of.
-func (c *Core) fetchEntityAndDerivedPolicies(entityID string) (*identity.Entity, []string, error) {
-	if entityID == "" || c.identityStore == nil {
-		return nil, nil, nil
-	}
-
-	//c.logger.Debug("entity set on the token", "entity_id", te.EntityID)
-
-	// Fetch the entity
-	entity, err := c.identityStore.MemDBEntityByID(entityID, false)
-	if err != nil {
-		c.logger.Error("failed to lookup entity using its ID", "error", err)
-		return nil, nil, err
-	}
-
-	if entity == nil {
-		// If there was no corresponding entity object found, it is
-		// possible that the entity got merged into another entity. Try
-		// finding entity based on the merged entity index.
-		entity, err = c.identityStore.MemDBEntityByMergedEntityID(entityID, false)
-		if err != nil {
-			c.logger.Error("failed to lookup entity in merged entity ID index", "error", err)
-			return nil, nil, err
-		}
-	}
-
-	var policies []string
-	if entity != nil {
-		//c.logger.Debug("entity successfully fetched; adding entity policies to token's policies to create ACL")
-
-		// Attach the policies on the entity
-		policies = append(policies, entity.Policies...)
-
-		groupPolicies, err := c.identityStore.groupPoliciesByEntityID(entity.ID)
-		if err != nil {
-			c.logger.Error("failed to fetch group policies", "error", err)
-			return nil, nil, err
-		}
-
-		// Attach the policies from all the groups
-		policies = append(policies, groupPolicies...)
-	}
-
-	return entity, policies, err
-}
-
-func (c *Core) fetchACLTokenEntryAndEntity(req *logical.Request) (*ACL, *TokenEntry, *identity.Entity, error) {
-	defer metrics.MeasureSince([]string{"core", "fetch_acl_and_token"}, time.Now())
-
-	// Ensure there is a client token
-	if req.ClientToken == "" {
-		return nil, nil, nil, fmt.Errorf("missing client token")
-	}
-
-	if c.tokenStore == nil {
-		c.logger.Error("token store is unavailable")
-		return nil, nil, nil, ErrInternalError
-	}
-
-	// Resolve the token policy
-	te, err := c.tokenStore.Lookup(c.activeContext, req.ClientToken)
-	if err != nil {
-		c.logger.Error("failed to lookup token", "error", err)
-		return nil, nil, nil, ErrInternalError
-	}
-
-	// Ensure the token is valid
-	if te == nil {
-		return nil, nil, nil, logical.ErrPermissionDenied
-	}
-
-	// Populate the token entry's version in the request to help appropriately
-	// obfuscate the client token while routing
-	req.TokenEntryVersion = te.Version
-
-	// CIDR checks bind all tokens except non-expiring root tokens
-	if te.TTL != 0 && len(te.BoundCIDRs) > 0 {
-		var valid bool
-		remoteSockAddr, err := sockaddr.NewSockAddr(req.Connection.RemoteAddr)
-		if err != nil {
-			if c.Logger().IsDebug() {
-				c.Logger().Debug("could not parse remote addr into sockaddr", "error", err, "remote_addr", req.Connection.RemoteAddr)
-			}
-			return nil, nil, nil, logical.ErrPermissionDenied
-		}
-		for _, cidr := range te.BoundCIDRs {
-			if cidr.Contains(remoteSockAddr) {
-				valid = true
-				break
-			}
-		}
-		if !valid {
-			return nil, nil, nil, logical.ErrPermissionDenied
-		}
-	}
-
-	tokenPolicies := te.Policies
-
-	entity, derivedPolicies, err := c.fetchEntityAndDerivedPolicies(te.EntityID)
-	if err != nil {
-		return nil, nil, nil, ErrInternalError
-	}
-
-	tokenPolicies = append(tokenPolicies, derivedPolicies...)
-
-	// Construct the corresponding ACL object
-	acl, err := c.policyStore.ACL(c.activeContext, tokenPolicies...)
-	if err != nil {
-		c.logger.Error("failed to construct ACL", "error", err)
-		return nil, nil, nil, ErrInternalError
-	}
-
-	return acl, te, entity, nil
-}
-
-func (c *Core) checkToken(ctx context.Context, req *logical.Request, unauth bool) (*logical.Auth, *TokenEntry, error) {
-	defer metrics.MeasureSince([]string{"core", "check_token"}, time.Now())
-
-	var acl *ACL
-	var te *TokenEntry
-	var entity *identity.Entity
-	var err error
-
-	// Even if unauth, if a token is provided, there's little reason not to
-	// gather as much info as possible for the audit log and to e.g. control
-	// trace mode for EGPs.
-	if !unauth || (unauth && req.ClientToken != "") {
-		acl, te, entity, err = c.fetchACLTokenEntryAndEntity(req)
-		// In the unauth case we don't want to fail the command, since it's
-		// unauth, we just have no information to attach to the request, so
-		// ignore errors...this was best-effort anyways
-		if err != nil && !unauth {
-			return nil, te, err
-		}
-	}
-
-	if entity != nil && entity.Disabled {
-		return nil, te, logical.ErrPermissionDenied
-	}
-
-	// Check if this is a root protected path
-	rootPath := c.router.RootPath(req.Path)
-
-	if rootPath && unauth {
-		return nil, nil, errors.New("cannot access root path in unauthenticated request")
-	}
-
-	// When we receive a write of either type, rather than require clients to
-	// PUT/POST and trust the operation, we ask the backend to give us the real
-	// skinny -- if the backend implements an existence check, it can tell us
-	// whether a particular resource exists. Then we can mark it as an update
-	// or creation as appropriate.
-	if req.Operation == logical.CreateOperation || req.Operation == logical.UpdateOperation {
-		checkExists, resourceExists, err := c.router.RouteExistenceCheck(ctx, req)
-		switch err {
-		case logical.ErrUnsupportedPath:
-			// fail later via bad path to avoid confusing items in the log
-			checkExists = false
-		case nil:
-			// Continue on
-		default:
-			c.logger.Error("failed to run existence check", "error", err)
-			if _, ok := err.(errutil.UserError); ok {
-				return nil, nil, err
-			} else {
-				return nil, nil, ErrInternalError
-			}
-		}
-
-		switch {
-		case checkExists == false:
-			// No existence check, so always treat it as an update operation, which is how it is pre 0.5
-			req.Operation = logical.UpdateOperation
-		case resourceExists == true:
-			// It exists, so force an update operation
-			req.Operation = logical.UpdateOperation
-		case resourceExists == false:
-			// It doesn't exist, force a create operation
-			req.Operation = logical.CreateOperation
-		default:
-			panic("unreachable code")
-		}
-	}
-	// Create the auth response
-	auth := &logical.Auth{
-		ClientToken: req.ClientToken,
-		Accessor:    req.ClientTokenAccessor,
-	}
-
-	if te != nil {
-		auth.Policies = te.Policies
-		auth.Metadata = te.Meta
-		auth.DisplayName = te.DisplayName
-		auth.EntityID = te.EntityID
-		// Store the entity ID in the request object
-		req.EntityID = te.EntityID
-	}
-
-	// Check the standard non-root ACLs. Return the token entry if it's not
-	// allowed so we can decrement the use count.
-	authResults := c.performPolicyChecks(ctx, acl, te, req, entity, &PolicyCheckOpts{
-		Unauth:            unauth,
-		RootPrivsRequired: rootPath,
-	})
-	if authResults.Error.ErrorOrNil() != nil {
-		return auth, te, authResults.Error
-	}
-	if !authResults.Allowed {
-		// Return auth for audit logging even if not allowed
-		return auth, te, logical.ErrPermissionDenied
-	}
-
-	return auth, te, nil
-}
-
-=======
->>>>>>> 56f00096
 // Sealed checks if the Vault is current sealed
 func (c *Core) Sealed() (bool, error) {
 	c.stateLock.RLock()
