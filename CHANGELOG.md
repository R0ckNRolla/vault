--- conflicted
+++ resolved
@@ -1,5 +1,3 @@
-<<<<<<< HEAD
-=======
 ## 0.10.2 (June 6th, 2018)
 
 SECURITY:
@@ -123,7 +121,6 @@
  * replication: Improve startup time when a large merkle index is in use.
  * replication: Fix panic when storage becomes unreachable during unseal.
 
->>>>>>> 3ee0802e
 ## 0.10.1/0.9.7 (April 25th, 2018)
 
 The following two items are in both 0.9.7 and 0.10.1. They only affect
@@ -167,12 +164,9 @@
  * `vault kv patch` command: A new `kv patch` helper command that allows
    modifying only some values in existing data at a K/V path, but uses
    check-and-set to ensure that this modification happens safely.
-<<<<<<< HEAD
-=======
  * AppRole Local Secret IDs: Roles can now be configured to generate secret IDs
    local to the cluster. This enables performance secondaries to generate and
    consume secret IDs without contacting the primary.
->>>>>>> 3ee0802e
  * AES-GCM Support for PKCS#11 [BETA] (Enterprise): For supporting HSMs,
    AES-GCM can now be used in lieu of AES-CBC/HMAC-SHA256. This has currently
    only been fully tested on AWS CloudHSM.
@@ -184,11 +178,7 @@
 IMPROVEMENTS:
 
  * auth/approle: Support for cluster local secret IDs. This enables secondaries
-<<<<<<< HEAD
-   to generate secret IDs without contacting the primary [GH-4427] (enterprise)
-=======
    to generate secret IDs without contacting the primary [GH-4427]
->>>>>>> 3ee0802e
  * auth/token: Add to the token lookup response, the policies inherited due to
    identity associations [GH-4366]
  * auth/token: Add CIDR binding to token roles [GH-815]
