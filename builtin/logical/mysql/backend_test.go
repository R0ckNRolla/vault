package mysql

import (
	"context"
	"database/sql"
	"fmt"
	"log"
	"os"
	"reflect"
	"testing"

	"github.com/hashicorp/vault/logical"
	logicaltest "github.com/hashicorp/vault/logical/testing"
	"github.com/mitchellh/mapstructure"
	dockertest "gopkg.in/ory-am/dockertest.v3"
)

func prepareTestContainer(t *testing.T) (func(), string) {
	if os.Getenv("MYSQL_URL") != "" {
		return func() {}, os.Getenv("MYSQL_URL")
	}

	pool, err := dockertest.NewPool("")
	if err != nil {
		t.Fatalf("Failed to connect to docker: %s", err)
	}

	resource, err := pool.Run("mysql", "5.7", []string{"MYSQL_ROOT_PASSWORD=secret"})
	if err != nil {
		t.Fatalf("Could not start local MySQL docker container: %s", err)
	}

	cleanup := func() {
		err := pool.Purge(resource)
		if err != nil {
			t.Fatalf("Failed to cleanup local container: %s", err)
		}
	}

	retURL := fmt.Sprintf("root:secret@(localhost:%s)/mysql?parseTime=true", resource.GetPort("3306/tcp"))

	// exponential backoff-retry
	if err = pool.Retry(func() error {
		var err error
		var db *sql.DB
		db, err = sql.Open("mysql", retURL)
		if err != nil {
			return err
		}
<<<<<<< HEAD
=======
		defer db.Close()
>>>>>>> 3ee0802e
		return db.Ping()
	}); err != nil {
		cleanup()
		t.Fatalf("Could not connect to MySQL docker container: %s", err)
	}

	return cleanup, retURL
}

func TestBackend_config_connection(t *testing.T) {
	var resp *logical.Response
	var err error
	config := logical.TestBackendConfig()
	config.StorageView = &logical.InmemStorage{}
	b, err := Factory(context.Background(), config)
	if err != nil {
		t.Fatal(err)
	}

	configData := map[string]interface{}{
		"connection_url":       "sample_connection_url",
		"max_open_connections": 9,
		"max_idle_connections": 7,
		"verify_connection":    false,
	}

	configReq := &logical.Request{
		Operation: logical.UpdateOperation,
		Path:      "config/connection",
		Storage:   config.StorageView,
		Data:      configData,
	}
	resp, err = b.HandleRequest(context.Background(), configReq)
	if err != nil || (resp != nil && resp.IsError()) {
		t.Fatalf("err:%s resp:%#v\n", err, resp)
	}

	configReq.Operation = logical.ReadOperation
	resp, err = b.HandleRequest(context.Background(), configReq)
	if err != nil || (resp != nil && resp.IsError()) {
		t.Fatalf("err:%s resp:%#v\n", err, resp)
	}

	delete(configData, "verify_connection")
	delete(configData, "connection_url")
	if !reflect.DeepEqual(configData, resp.Data) {
		t.Fatalf("bad: expected:%#v\nactual:%#v\n", configData, resp.Data)
	}
}

func TestBackend_basic(t *testing.T) {
	config := logical.TestBackendConfig()
	config.StorageView = &logical.InmemStorage{}
	b, err := Factory(context.Background(), config)
	if err != nil {
		t.Fatal(err)
	}

	cleanup, connURL := prepareTestContainer(t)
	defer cleanup()

	connData := map[string]interface{}{
		"connection_url": connURL,
	}

	// for wildcard based mysql user
	logicaltest.Test(t, logicaltest.TestCase{
		Backend: b,
		Steps: []logicaltest.TestStep{
			testAccStepConfig(t, connData, false),
			testAccStepRole(t, true),
			testAccStepReadCreds(t, "web"),
		},
	})
}

func TestBackend_basicHostRevoke(t *testing.T) {
	config := logical.TestBackendConfig()
	config.StorageView = &logical.InmemStorage{}
	b, err := Factory(context.Background(), config)
	if err != nil {
		t.Fatal(err)
	}

	cleanup, connURL := prepareTestContainer(t)
	defer cleanup()

	connData := map[string]interface{}{
		"connection_url": connURL,
	}

	// for host based mysql user
	logicaltest.Test(t, logicaltest.TestCase{
		Backend: b,
		Steps: []logicaltest.TestStep{
			testAccStepConfig(t, connData, false),
			testAccStepRole(t, false),
			testAccStepReadCreds(t, "web"),
		},
	})
}

func TestBackend_roleCrud(t *testing.T) {
	config := logical.TestBackendConfig()
	config.StorageView = &logical.InmemStorage{}
	b, err := Factory(context.Background(), config)
	if err != nil {
		t.Fatal(err)
	}

	cleanup, connURL := prepareTestContainer(t)
	defer cleanup()

	connData := map[string]interface{}{
		"connection_url": connURL,
	}

	logicaltest.Test(t, logicaltest.TestCase{
		Backend: b,
		Steps: []logicaltest.TestStep{
			testAccStepConfig(t, connData, false),
			// test SQL with wildcard based user
			testAccStepRole(t, true),
			testAccStepReadRole(t, "web", testRoleWildCard),
			testAccStepDeleteRole(t, "web"),
			// test SQL with host  based user
			testAccStepRole(t, false),
			testAccStepReadRole(t, "web", testRoleHost),
			testAccStepDeleteRole(t, "web"),
		},
	})
}

func TestBackend_leaseWriteRead(t *testing.T) {
	config := logical.TestBackendConfig()
	config.StorageView = &logical.InmemStorage{}
	b, err := Factory(context.Background(), config)
	if err != nil {
		t.Fatal(err)
	}

	cleanup, connURL := prepareTestContainer(t)
	defer cleanup()

	connData := map[string]interface{}{
		"connection_url": connURL,
	}

	logicaltest.Test(t, logicaltest.TestCase{
		Backend: b,
		Steps: []logicaltest.TestStep{
			testAccStepConfig(t, connData, false),
			testAccStepWriteLease(t),
			testAccStepReadLease(t),
		},
	})

}

func testAccStepConfig(t *testing.T, d map[string]interface{}, expectError bool) logicaltest.TestStep {
	return logicaltest.TestStep{
		Operation: logical.UpdateOperation,
		Path:      "config/connection",
		Data:      d,
		ErrorOk:   true,
		Check: func(resp *logical.Response) error {
			if expectError {
				if resp.Data == nil {
					return fmt.Errorf("data is nil")
				}
				var e struct {
					Error string `mapstructure:"error"`
				}
				if err := mapstructure.Decode(resp.Data, &e); err != nil {
					return err
				}
				if len(e.Error) == 0 {
					return fmt.Errorf("expected error, but write succeeded")
				}
				return nil
			} else if resp != nil && resp.IsError() {
				return fmt.Errorf("got an error response: %v", resp.Error())
			}
			return nil
		},
	}
}

func testAccStepRole(t *testing.T, wildCard bool) logicaltest.TestStep {

	pathData := make(map[string]interface{})
	if wildCard == true {
		pathData = map[string]interface{}{
			"sql": testRoleWildCard,
		}
	} else {
		pathData = map[string]interface{}{
			"sql":            testRoleHost,
			"revocation_sql": testRevocationSQL,
		}
	}

	return logicaltest.TestStep{
		Operation: logical.UpdateOperation,
		Path:      "roles/web",
		Data:      pathData,
	}

}

func testAccStepDeleteRole(t *testing.T, n string) logicaltest.TestStep {
	return logicaltest.TestStep{
		Operation: logical.DeleteOperation,
		Path:      "roles/" + n,
	}
}

func testAccStepReadCreds(t *testing.T, name string) logicaltest.TestStep {
	return logicaltest.TestStep{
		Operation: logical.ReadOperation,
		Path:      "creds/" + name,
		Check: func(resp *logical.Response) error {
			var d struct {
				Username string `mapstructure:"username"`
				Password string `mapstructure:"password"`
			}
			if err := mapstructure.Decode(resp.Data, &d); err != nil {
				return err
			}
			log.Printf("[WARN] Generated credentials: %v", d)

			return nil
		},
	}
}

func testAccStepReadRole(t *testing.T, name string, sql string) logicaltest.TestStep {
	return logicaltest.TestStep{
		Operation: logical.ReadOperation,
		Path:      "roles/" + name,
		Check: func(resp *logical.Response) error {
			if resp == nil {
				if sql == "" {
					return nil
				}

				return fmt.Errorf("bad: %#v", resp)
			}

			var d struct {
				SQL string `mapstructure:"sql"`
			}
			if err := mapstructure.Decode(resp.Data, &d); err != nil {
				return err
			}

			if d.SQL != sql {
				return fmt.Errorf("bad: %#v", resp)
			}

			return nil
		},
	}
}

func testAccStepWriteLease(t *testing.T) logicaltest.TestStep {
	return logicaltest.TestStep{
		Operation: logical.UpdateOperation,
		Path:      "config/lease",
		Data: map[string]interface{}{
			"lease":     "1h5m",
			"lease_max": "24h",
		},
	}
}

func testAccStepReadLease(t *testing.T) logicaltest.TestStep {
	return logicaltest.TestStep{
		Operation: logical.ReadOperation,
		Path:      "config/lease",
		Check: func(resp *logical.Response) error {
			if resp.Data["lease"] != "1h5m0s" || resp.Data["lease_max"] != "24h0m0s" {
				return fmt.Errorf("bad: %#v", resp)
			}

			return nil
		},
	}
}

const testRoleWildCard = `
CREATE USER '{{name}}'@'%' IDENTIFIED BY '{{password}}';
GRANT SELECT ON *.* TO '{{name}}'@'%';
`
const testRoleHost = `
CREATE USER '{{name}}'@'10.1.1.2' IDENTIFIED BY '{{password}}';
GRANT SELECT ON *.* TO '{{name}}'@'10.1.1.2';
`
const testRevocationSQL = `
REVOKE ALL PRIVILEGES, GRANT OPTION FROM '{{name}}'@'10.1.1.2'; 
DROP USER '{{name}}'@'10.1.1.2';
`<|MERGE_RESOLUTION|>--- conflicted
+++ resolved
@@ -47,10 +47,7 @@
 		if err != nil {
 			return err
 		}
-<<<<<<< HEAD
-=======
 		defer db.Close()
->>>>>>> 3ee0802e
 		return db.Ping()
 	}); err != nil {
 		cleanup()
