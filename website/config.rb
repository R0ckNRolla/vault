--- conflicted
+++ resolved
@@ -2,11 +2,7 @@
 
 activate :hashicorp do |h|
   h.name         = "vault"
-<<<<<<< HEAD
-  h.version      = "0.10.1"
-=======
   h.version      = "0.10.2"
->>>>>>> 3ee0802e
   h.github_slug  = "hashicorp/vault"
   h.website_root = "website"
 end
