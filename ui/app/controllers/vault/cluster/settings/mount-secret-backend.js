--- conflicted
+++ resolved
@@ -9,20 +9,10 @@
   mountTypes: [
     { label: 'Active Directory', value: 'ad' },
     { label: 'AWS', value: 'aws' },
-<<<<<<< HEAD
-    { label: 'Cassandra', value: 'cassandra', deprecated: true },
-=======
->>>>>>> 3ee0802e
     { label: 'Consul', value: 'consul' },
     { label: 'Databases', value: 'database' },
     { label: 'Google Cloud', value: 'gcp' },
     { label: 'KV', value: 'kv' },
-<<<<<<< HEAD
-    { label: 'MongoDB', value: 'mongodb', deprecated: true },
-    { label: 'MSSQL', value: 'mssql', deprecated: true },
-    { label: 'MySQL', value: 'mysql', deprecated: true },
-=======
->>>>>>> 3ee0802e
     { label: 'Nomad', value: 'nomad' },
     { label: 'PKI', value: 'pki' },
     { label: 'RabbitMQ', value: 'rabbitmq' },
